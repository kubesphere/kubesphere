--- conflicted
+++ resolved
@@ -25,7 +25,6 @@
 	TotalCount int           `json:"total_count"`
 }
 
-<<<<<<< HEAD
 const (
 	APIVERSION        = "v1alpha1"
 	KIND              = "kubesphere"
@@ -34,11 +33,6 @@
 	QuotaKey          = "resource-quota"
 	WorkloadStatusKey = "workload-status"
 	NameSpace         = "kubesphere"
-)
-=======
-const APIVERSION = "v1alpha1"
-const KIND = "kubesphere"
-
-const DATA_HOME = "/etc/kubesphere"
-const INGRESS_CONTROLLER_FOLDER = DATA_HOME + "/ingress-controller"
->>>>>>> e9957a1a
+    DATA_HOME = "/etc/kubesphere"
+    INGRESS_CONTROLLER_FOLDER = DATA_HOME + "/ingress-controller"
+)