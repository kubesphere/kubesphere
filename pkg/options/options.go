--- conflicted
+++ resolved
@@ -20,13 +20,10 @@
 import (
 	goflag "flag"
 	"net"
-<<<<<<< HEAD
 	"k8s.io/client-go/rest"
 	"k8s.io/client-go/tools/clientcmd"
-=======
 
 	"github.com/spf13/pflag"
->>>>>>> 6b43e180
 )
 
 
