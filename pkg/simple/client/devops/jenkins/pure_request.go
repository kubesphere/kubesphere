package jenkins

import (
	"k8s.io/klog"
	"net/http"
	"net/url"
	"time"
)

// TODO: deprecated, use SendJenkinsRequestWithHeaderResp() instead
<<<<<<< HEAD
func (j *Jenkins) SendPureRequest(path string, req *http.Request) ([]byte,error){
	resBody, _, err := j.SendPureRequestWithHeaderResp(path, req)
=======
func (j *Jenkins) SendJenkinsRequest(reqUrl string, req *http.Request) ([]byte, error) {
	resBody, _, err := j.SendJenkinsRequestWithHeaderResp(reqUrl, req)
>>>>>>> bee094ca
	return resBody, err
}

func (j *Jenkins) SendPureRequestWithHeaderResp(path string, req *http.Request) ([]byte, http.Header, error) {
	newReqUrl, err := url.Parse(j.Server + path)
	if err != nil {
		klog.Error(err)
		return nil, nil, err
	}

	client := &http.Client{Timeout: 30 * time.Second}

	newRequest := &http.Request{
		Method:   req.Method,
		URL:      newReqUrl,
		Header:   req.Header,
		Body:     req.Body,
		Form:     req.Form,
		PostForm: req.PostForm,
	}

	resp, err := client.Do(newRequest)
	if err != nil {
		klog.Error(err)
		return nil, nil, err
	}

	resBody, _ := getRespBody(resp)
	defer resp.Body.Close()

	if resp.StatusCode >= http.StatusBadRequest {
		klog.Errorf("%+v", string(resBody))
		jkerr := new(JkError)
		jkerr.Code = resp.StatusCode
		jkerr.Message = string(resBody)
		return nil, nil, jkerr
	}

	return resBody, resp.Header, nil
}<|MERGE_RESOLUTION|>--- conflicted
+++ resolved
@@ -8,13 +8,9 @@
 )
 
 // TODO: deprecated, use SendJenkinsRequestWithHeaderResp() instead
-<<<<<<< HEAD
 func (j *Jenkins) SendPureRequest(path string, req *http.Request) ([]byte,error){
 	resBody, _, err := j.SendPureRequestWithHeaderResp(path, req)
-=======
-func (j *Jenkins) SendJenkinsRequest(reqUrl string, req *http.Request) ([]byte, error) {
-	resBody, _, err := j.SendJenkinsRequestWithHeaderResp(reqUrl, req)
->>>>>>> bee094ca
+
 	return resBody, err
 }
 
