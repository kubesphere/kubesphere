package devops

import (
<<<<<<< HEAD
	"kubesphere.io/kubesphere/pkg/simple/client/devops/jenkins"
)

type Interface interface {
	CreateFolder(name, description string, parents ...string) (*jenkins.Folder, error)

	CreateJobInFolder(config string, jobName string, parentIDs ...string) (*jenkins.Job, error)

	DeleteJob(name string, parentIDs ...string) (bool, error)

	BuildJob(name string, options ...interface{}) (int64, error)

	GetBuild(jobName string, number int64) (*jenkins.Build, error)

	GetJob(id string, parentIDs ...string) (*jenkins.Job, error)

	GetFolder(id string, parents ...string) (*jenkins.Folder, error)

	GetGlobalRole(roleName string) (*jenkins.GlobalRole, error)
=======
	"net/http"
)

type Interface interface {
	SendJenkinsRequest(baseUrl string, req *http.Request) ([]byte, error)

	SendJenkinsRequestWithHeaderResp(baseUrl string, req *http.Request) ([]byte, http.Header, error)

	//ValidateJenkinsfile(jenkinsfile string) (*jenkins.ValidateJenkinsfileResponse, error)
	//
	//ValidatePipelineJson(json string) (*jenkins.ValidatePipelineJsonResponse, error)
	//
	//PipelineJsonToJenkinsfile(json string) (*jenkins.PipelineJsonToJenkinsfileResponse, error)
	//
	//JenkinsfileToPipelineJson(jenkinsfile string) (*jenkins.JenkinsfileToPipelineJsonResponse, error)
	//
	//CreateFolder(name, description string, parents ...string) (*jenkins.Folder, error)
	//
	//CreateJobInFolder(config string, jobName string, parentIDs ...string) (*jenkins.Job, error)
	//
	//DeleteJob(name string, parentIDs ...string) (bool, error)
	//
	//BuildJob(name string, options ...interface{}) (int64, error)
	//
	//GetBuild(jobName string, number int64) (*jenkins.Build, error)
	//
	//GetJob(id string, parentIDs ...string) (*jenkins.Job, error)
	//
	//GetFolder(id string, parents ...string) (*jenkins.Folder, error)
	//
	//GetGlobalRole(roleName string) (*jenkins.GlobalRole, error)
	//
	//GetProjectRole(roleName string) (*jenkins.ProjectRole, error)
	//
	//AddGlobalRole(roleName string, ids jenkins.GlobalPermissionIds, overwrite bool) (*jenkins.GlobalRole, error)
	//
	//DeleteProjectRoles(roleName ...string) error
	//
	//AddProjectRole(roleName string, pattern string, ids jenkins.ProjectPermissionIds, overwrite bool) (*jenkins.ProjectRole, error)

	DeleteUserInProject(username string) error
>>>>>>> bee094ca

	CredentialOperator

	BuildGetter

	PipelineOperator

	ProjectMemberOperator
}

const (
	ProjectOwner      = "owner"
	ProjectMaintainer = "maintainer"
	ProjectDeveloper  = "developer"
	ProjectReporter   = "reporter"
)

<<<<<<< HEAD
	CredentialOperator

	PipelineOperator

	AdapterOperator
}

type AdapterOperator interface {
	//SendPureRequest(path string, req *http.Request) ([]byte, error)

	//SendRequestWithHeaderResp(path string, req *http.Request) ([]byte, http.Header, error)

	ValidateJenkinsfile(jenkinsfile string) (*jenkins.ValidateJenkinsfileResponse, error)

	ValidatePipelineJson(json string) (*jenkins.ValidatePipelineJsonResponse, error)

	PipelineJsonToJenkinsfile(json string) (*jenkins.PipelineJsonToJenkinsfileResponse, error)

	JenkinsfileToPipelineJson(jenkinsfile string) (*jenkins.JenkinsfileToPipelineJsonResponse, error)
}
=======
type Role struct {
	Name        string `json:"name" description:"role's name e.g. owner'"`
	Description string `json:"description" description:"role 's description'"`
}

var DefaultRoles = []*Role{
	{
		Name:        ProjectOwner,
		Description: "Owner have access to do all the operations of a DevOps project and own the highest permissions as well.",
	},
	{
		Name:        ProjectMaintainer,
		Description: "Maintainer have access to manage pipeline and credential configuration in a DevOps project.",
	},
	{
		Name:        ProjectDeveloper,
		Description: "Developer is able to view and trigger the pipeline.",
	},
	{
		Name:        ProjectReporter,
		Description: "Reporter is only allowed to view the status of the pipeline.",
	},
}

var AllRoleSlice = []string{ProjectDeveloper, ProjectReporter, ProjectMaintainer, ProjectOwner}
>>>>>>> bee094ca
<|MERGE_RESOLUTION|>--- conflicted
+++ resolved
@@ -1,27 +1,6 @@
 package devops
 
 import (
-<<<<<<< HEAD
-	"kubesphere.io/kubesphere/pkg/simple/client/devops/jenkins"
-)
-
-type Interface interface {
-	CreateFolder(name, description string, parents ...string) (*jenkins.Folder, error)
-
-	CreateJobInFolder(config string, jobName string, parentIDs ...string) (*jenkins.Job, error)
-
-	DeleteJob(name string, parentIDs ...string) (bool, error)
-
-	BuildJob(name string, options ...interface{}) (int64, error)
-
-	GetBuild(jobName string, number int64) (*jenkins.Build, error)
-
-	GetJob(id string, parentIDs ...string) (*jenkins.Job, error)
-
-	GetFolder(id string, parents ...string) (*jenkins.Folder, error)
-
-	GetGlobalRole(roleName string) (*jenkins.GlobalRole, error)
-=======
 	"net/http"
 )
 
@@ -63,7 +42,6 @@
 	//AddProjectRole(roleName string, pattern string, ids jenkins.ProjectPermissionIds, overwrite bool) (*jenkins.ProjectRole, error)
 
 	DeleteUserInProject(username string) error
->>>>>>> bee094ca
 
 	CredentialOperator
 
@@ -81,12 +59,16 @@
 	ProjectReporter   = "reporter"
 )
 
-<<<<<<< HEAD
+type Role struct {
+	Name        string `json:"name" description:"role's name e.g. owner'"`
+	Description string `json:"description" description:"role 's description'"`
+}
+
 	CredentialOperator
 
 	PipelineOperator
 
-	AdapterOperator
+	//AdapterOperator
 }
 
 type AdapterOperator interface {
@@ -94,20 +76,14 @@
 
 	//SendRequestWithHeaderResp(path string, req *http.Request) ([]byte, http.Header, error)
 
-	ValidateJenkinsfile(jenkinsfile string) (*jenkins.ValidateJenkinsfileResponse, error)
+// 	ValidateJenkinsfile(jenkinsfile string) (*jenkins.ValidateJenkinsfileResponse, error)
 
-	ValidatePipelineJson(json string) (*jenkins.ValidatePipelineJsonResponse, error)
+// 	ValidatePipelineJson(json string) (*jenkins.ValidatePipelineJsonResponse, error)
 
-	PipelineJsonToJenkinsfile(json string) (*jenkins.PipelineJsonToJenkinsfileResponse, error)
+// 	PipelineJsonToJenkinsfile(json string) (*jenkins.PipelineJsonToJenkinsfileResponse, error)
 
-	JenkinsfileToPipelineJson(jenkinsfile string) (*jenkins.JenkinsfileToPipelineJsonResponse, error)
+// 	JenkinsfileToPipelineJson(jenkinsfile string) (*jenkins.JenkinsfileToPipelineJsonResponse, error)
 }
-=======
-type Role struct {
-	Name        string `json:"name" description:"role's name e.g. owner'"`
-	Description string `json:"description" description:"role 's description'"`
-}
-
 var DefaultRoles = []*Role{
 	{
 		Name:        ProjectOwner,
@@ -127,5 +103,4 @@
 	},
 }
 
-var AllRoleSlice = []string{ProjectDeveloper, ProjectReporter, ProjectMaintainer, ProjectOwner}
->>>>>>> bee094ca
+var AllRoleSlice = []string{ProjectDeveloper, ProjectReporter, ProjectMaintainer, ProjectOwner}