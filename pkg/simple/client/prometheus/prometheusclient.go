/*

 Copyright 2019 The KubeSphere Authors.

 Licensed under the Apache License, Version 2.0 (the "License");
 you may not use this file except in compliance with the License.
 You may obtain a copy of the License at

     http://www.apache.org/licenses/LICENSE-2.0

 Unless required by applicable law or agreed to in writing, software
 distributed under the License is distributed on an "AS IS" BASIS,
 WITHOUT WARRANTIES OR CONDITIONS OF ANY KIND, either express or implied.
 See the License for the specific language governing permissions and
 limitations under the License.

*/
package prometheus

import (
	"io/ioutil"
	"net/http"
	"net/url"
	"strconv"
	"strings"
	"time"

	"os"

	"github.com/emicklei/go-restful"
	"github.com/golang/glog"
)

const (
	DefaultScheme          = "http"
	DefaultPrometheusPort  = "9090"
	PrometheusApiPath      = "/api/v1/"
	DefaultQueryStep       = "10m"
	DefaultQueryTimeout    = "10s"
	RangeQueryType         = "query_range?"
	DefaultQueryType       = "query?"
	PrometheusAPIServerEnv = "PROMETHEUS_API_SERVER"
)

<<<<<<< HEAD
var PrometheusAPIServer = "prometheus-k8s.kubesphere-monitoring-system.svc"
var PrometheusEndpointUrl string

func init() {
	if env := os.Getenv(PrometheusAPIServerEnv); env != "" {
		PrometheusAPIServer = env
	}
	PrometheusEndpointUrl = DefaultScheme + "://" + PrometheusAPIServer + ":" + DefaultPrometheusPort + PrometheusApiPath
=======
var (
	PrometheusAPIEndpoint string
)

func init() {
	flag.StringVar(&PrometheusAPIEndpoint, "prometheus-endpoint", "http://prometheus-k8s.kubesphere-monitoring-system.svc:9090/api/v1/", "prometheus api endpoint")
>>>>>>> 8e7a1b65
}

type MonitoringRequestParams struct {
	Params          url.Values
	QueryType       string
	SortMetricName  string
	SortType        string
	PageNum         string
	LimitNum        string
	Tp              string
	MetricsFilter   string
	ResourcesFilter string
	MetricsName     string
	WorkloadName    string
	NodeId          string
	WsName          string
	NsName          string
	PodName         string
	ContainerName   string
	WorkloadKind    string
}

<<<<<<< HEAD
var client = &http.Client{}
=======
func SendMonitoringRequest(queryType string, params string) string {
	epurl := PrometheusAPIEndpoint + queryType + params
>>>>>>> 8e7a1b65

func SendMonitoringRequest(queryType string, params string) string {
	epurl := PrometheusEndpointUrl + queryType + params
	response, err := client.Get(epurl)
	if err != nil {
		glog.Error(err)
	} else {
		defer response.Body.Close()

		contents, err := ioutil.ReadAll(response.Body)

		if err != nil {
			glog.Error(err)
		}
		return string(contents)
	}
	return ""
}

func ParseMonitoringRequestParams(request *restful.Request) *MonitoringRequestParams {
	instantTime := strings.Trim(request.QueryParameter("time"), " ")
	start := strings.Trim(request.QueryParameter("start"), " ")
	end := strings.Trim(request.QueryParameter("end"), " ")
	step := strings.Trim(request.QueryParameter("step"), " ")
	timeout := strings.Trim(request.QueryParameter("timeout"), " ")

	sortMetricName := strings.Trim(request.QueryParameter("sort_metric"), " ")
	sortType := strings.Trim(request.QueryParameter("sort_type"), " ")
	pageNum := strings.Trim(request.QueryParameter("page"), " ")
	limitNum := strings.Trim(request.QueryParameter("limit"), " ")
	tp := strings.Trim(request.QueryParameter("type"), " ")

	metricsFilter := strings.Trim(request.QueryParameter("metrics_filter"), " ")
	resourcesFilter := strings.Trim(request.QueryParameter("resources_filter"), " ")

	metricsName := strings.Trim(request.QueryParameter("metrics_name"), " ")
	workloadName := strings.Trim(request.PathParameter("workload"), " ")

	nodeId := strings.Trim(request.PathParameter("node"), " ")
	wsName := strings.Trim(request.PathParameter("workspace"), " ")
	nsName := strings.Trim(request.PathParameter("namespace"), " ")
	podName := strings.Trim(request.PathParameter("pod"), " ")
	containerName := strings.Trim(request.PathParameter("container"), " ")
	workloadKind := strings.Trim(request.PathParameter("workload_kind"), " ")

	var requestParams = MonitoringRequestParams{
		SortMetricName:  sortMetricName,
		SortType:        sortType,
		PageNum:         pageNum,
		LimitNum:        limitNum,
		Tp:              tp,
		MetricsFilter:   metricsFilter,
		ResourcesFilter: resourcesFilter,
		MetricsName:     metricsName,
		WorkloadName:    workloadName,
		NodeId:          nodeId,
		WsName:          wsName,
		NsName:          nsName,
		PodName:         podName,
		ContainerName:   containerName,
		WorkloadKind:    workloadKind,
	}

	if timeout == "" {
		timeout = DefaultQueryTimeout
	}
	if step == "" {
		step = DefaultQueryStep
	}
	// Whether query or query_range request
	u := url.Values{}

	if start != "" && end != "" {
		u.Set("start", convertTimeGranularity(start))
		u.Set("end", convertTimeGranularity(end))
		u.Set("step", step)
		u.Set("timeout", timeout)
		requestParams.QueryType = RangeQueryType
		requestParams.Params = u
		return &requestParams
	}
	if instantTime != "" {
		u.Set("time", instantTime)
		u.Set("timeout", timeout)
		requestParams.QueryType = DefaultQueryType
		requestParams.Params = u
		return &requestParams
	} else {
		//u.Set("time", strconv.FormatInt(int64(time.Now().Unix()), 10))
		u.Set("timeout", timeout)
		requestParams.QueryType = DefaultQueryType
		requestParams.Params = u
		return &requestParams
	}
}

func convertTimeGranularity(ts string) string {
	timeFloat, err := strconv.ParseFloat(ts, 64)
	if err != nil {
		glog.Errorf("convert second timestamp %s to minute timestamp failed", ts)
		return strconv.FormatInt(int64(time.Now().Unix()), 10)
	}
	timeInt := int64(timeFloat)
	// convert second timestamp to minute timestamp
	secondTime := time.Unix(timeInt, 0).Truncate(time.Minute).Unix()
	return strconv.FormatInt(secondTime, 10)
}<|MERGE_RESOLUTION|>--- conflicted
+++ resolved
@@ -42,23 +42,14 @@
 	PrometheusAPIServerEnv = "PROMETHEUS_API_SERVER"
 )
 
-<<<<<<< HEAD
 var PrometheusAPIServer = "prometheus-k8s.kubesphere-monitoring-system.svc"
-var PrometheusEndpointUrl string
+var PrometheusAPIEndpoint string
 
 func init() {
 	if env := os.Getenv(PrometheusAPIServerEnv); env != "" {
 		PrometheusAPIServer = env
 	}
-	PrometheusEndpointUrl = DefaultScheme + "://" + PrometheusAPIServer + ":" + DefaultPrometheusPort + PrometheusApiPath
-=======
-var (
-	PrometheusAPIEndpoint string
-)
-
-func init() {
-	flag.StringVar(&PrometheusAPIEndpoint, "prometheus-endpoint", "http://prometheus-k8s.kubesphere-monitoring-system.svc:9090/api/v1/", "prometheus api endpoint")
->>>>>>> 8e7a1b65
+	PrometheusAPIEndpoint = DefaultScheme + "://" + PrometheusAPIServer + ":" + DefaultPrometheusPort + PrometheusApiPath
 }
 
 type MonitoringRequestParams struct {
@@ -81,15 +72,10 @@
 	WorkloadKind    string
 }
 
-<<<<<<< HEAD
 var client = &http.Client{}
-=======
+
 func SendMonitoringRequest(queryType string, params string) string {
 	epurl := PrometheusAPIEndpoint + queryType + params
->>>>>>> 8e7a1b65
-
-func SendMonitoringRequest(queryType string, params string) string {
-	epurl := PrometheusEndpointUrl + queryType + params
 	response, err := client.Get(epurl)
 	if err != nil {
 		glog.Error(err)
