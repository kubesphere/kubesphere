--- conflicted
+++ resolved
@@ -23,7 +23,7 @@
 	mySQLOptions        *mysql.Options
 	redisOptions        *cache.Options
 	kubernetesOptions   *k8s.KubernetesOptions
-	devopsOptions       *jenkins.Options
+	devopsOptions       *devops.Options
 	sonarqubeOptions    *sonarqube.Options
 	ldapOptions         *ldap.Options
 	s3Options           *s3.Options
@@ -38,16 +38,11 @@
 		mySQLOptions:        mysql.NewMySQLOptions(),
 		redisOptions:        cache.NewRedisOptions(),
 		kubernetesOptions:   k8s.NewKubernetesOptions(),
-<<<<<<< HEAD
 		ldapOptions:         ldap.NewOptions(),
-		devopsOptions:       devops.NewDevopsOptions(),
-=======
-		ldapOptions:         ldap.NewLdapOptions(),
 		devopsOptions:       jenkins.NewDevopsOptions(),
->>>>>>> c5a340a2
 		sonarqubeOptions:    sonarqube.NewSonarQubeOptions(),
 		s3Options:           s3.NewS3Options(),
-		openPitrixOptions:   openpitrix.NewOptions(),
+		openPitrixOptions:   openpitrix.NewOpenPitrixOptions(),
 		prometheusOptions:   prometheus.NewPrometheusOptions(),
 		kubesphereOptions:   kubesphere.NewKubeSphereOptions(),
 		elasticSearhOptions: esclient.NewElasticSearchOptions(),
@@ -69,7 +64,7 @@
 	return c
 }
 
-func (c *ClientSetOptions) SetDevopsOptions(options *jenkins.Options) *ClientSetOptions {
+func (c *ClientSetOptions) SetDevopsOptions(options *devops.Options) *ClientSetOptions {
 	c.devopsOptions = options
 	return c
 }
@@ -119,13 +114,8 @@
 	mySQLClient *mysql.Client
 
 	k8sClient           k8s.Client
-<<<<<<< HEAD
-	ldapClient          ldap.Client
-	devopsClient        *devops.Client
-=======
 	ldapClient          *ldap.Client
 	devopsClient        *jenkins.Client
->>>>>>> c5a340a2
 	sonarQubeClient     *sonarqube.Client
 	redisClient         cache.Interface
 	s3Client            s3.Interface
@@ -252,7 +242,7 @@
 	}
 }
 
-func (cs *ClientSet) Ldap() (ldap.Client, error) {
+func (cs *ClientSet) Ldap() (*ldap.Client, error) {
 	var err error
 
 	if cs.csoptions.ldapOptions == nil || cs.csoptions.ldapOptions.Host == "" {
@@ -266,7 +256,7 @@
 		defer mutex.Unlock()
 
 		if cs.ldapClient == nil {
-			cs.ldapClient, err = ldap.NewClient(cs.csoptions.ldapOptions, cs.stopCh)
+			cs.ldapClient, err = ldap.NewLdapClient(cs.csoptions.ldapOptions, cs.stopCh)
 			if err != nil {
 				return nil, err
 			}
@@ -321,7 +311,7 @@
 	if cs.openpitrixClient != nil {
 		return cs.openpitrixClient, nil
 	} else {
-		cs.openpitrixClient, err = openpitrix.NewClient(cs.csoptions.openPitrixOptions)
+		cs.openpitrixClient, err = openpitrix.NewOpenPitrixClient(cs.csoptions.openPitrixOptions)
 		if err != nil {
 			return nil, err
 		}
