--- conflicted
+++ resolved
@@ -20,12 +20,7 @@
 	"fmt"
 	"time"
 
-<<<<<<< HEAD
-	"strconv"
-	"strings"
-=======
 	utilversion "k8s.io/kubernetes/pkg/util/version"
->>>>>>> 639b9438
 
 	"github.com/golang/glog"
 	coreV1 "k8s.io/api/core/v1"
@@ -113,23 +108,6 @@
 }
 
 func (ctl *StorageClassCtl) createCephSecretAfterNewSc(item v1.StorageClass) {
-<<<<<<< HEAD
-	// Kubernetes version must <= 1.10
-	openInfo, err := ctl.K8sClient.OpenAPISchema()
-	if err != nil {
-		glog.Error("consult openAPI error: ", err)
-		return
-	}
-	if openInfo == nil {
-		glog.Error("cannot find openAPI info")
-		return
-	}
-	ver := strings.Split(openInfo.GetInfo().GetVersion(), ".")
-	midVer, _ := strconv.Atoi(ver[1])
-	if !(ver[0] == "v1" && midVer < 11) {
-		glog.Infof("disable Ceph secret controller due to Kubernetes version %s mismatch",
-			openInfo.GetInfo().GetVersion())
-=======
 	// Kubernetes version must < 1.11.0
 	verInfo, err := ctl.K8sClient.ServerVersion()
 	if err != nil {
@@ -138,7 +116,6 @@
 	}
 	if !utilversion.MustParseSemantic(verInfo.String()).LessThan(utilversion.MustParseSemantic("v1.11.0")) {
 		glog.Infof("disable Ceph secret controller due to k8s version %s >= v1.11.0", verInfo.String())
->>>>>>> 639b9438
 		return
 	}
 
