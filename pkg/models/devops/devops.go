/*

  Copyright 2019 The KubeSphere Authors.

  Licensed under the Apache License, Version 2.0 (the "License");
  you may not use this file except in compliance with the License.
  You may obtain a copy of the License at

      http://www.apache.org/licenses/LICENSE-2.0

  Unless required by applicable law or agreed to in writing, software
  distributed under the License is distributed on an "AS IS" BASIS,
  WITHOUT WARRANTIES OR CONDITIONS OF ANY KIND, either express or implied.
  See the License for the specific language governing permissions and
  limitations under the License.

*/
package devops

import (
	"bytes"
	"compress/gzip"
	"encoding/json"
	"fmt"
	"github.com/PuerkitoBio/goquery"
	"github.com/emicklei/go-restful"
	"io"
	"io/ioutil"
	"kubesphere.io/kubesphere/pkg/simple/client/devops"
	"kubesphere.io/kubesphere/pkg/simple/client/devops/jenkins"

	"k8s.io/klog"
	cs "kubesphere.io/kubesphere/pkg/simple/client"
	"net/http"
	"net/url"
	"strings"
	"sync"
	"time"
)

const (
	channelMaxCapacity = 100
	cronJobLayout      = "Monday, January 2, 2006 15:04:05 PM"
)

type DevopsOperator interface {
	GetPipeline(projectName, pipelineName string, req *http.Request) ([]byte, error)
<<<<<<< HEAD
	SearchPipelines(req *http.Request) ([]byte, error)
	SearchPipelineRuns(projectName, pipelineName string, req *http.Request) ([]byte, error)
=======
>>>>>>> bee094ca
}

type devopsOperator struct {
	devopsClient devops.Interface
}

func NewDevopsOperator(client jenkins.Client) DevopsOperator {
	return &devopsOperator{}
}

func (d devopsOperator) GetPipeline(projectName, pipelineName string, req *http.Request) ([]byte, error) {
<<<<<<< HEAD
	//formatUrl := fmt.Sprintf(GetPipelineUrl, projectName, pipelineName)
=======
	formatUrl := fmt.Sprintf(GetPipelineUrl, projectName, pipelineName)
>>>>>>> bee094ca

	res, err := d.devopsClient.GetPipeline(projectName, pipelineName, req)
	if err != nil {
		klog.Error(err)
	}
	return res, err
}

func (d devopsOperator) SearchPipelines(req *http.Request) ([]byte, error) {

	//formatUrl := SearchPipelineUrl + req.URL.RawQuery

	res, err := d.devopsClient.ListPipelines(req)
	if err != nil {
		klog.Error(err)
	}
	return res, err
}

func (d devopsOperator) GetPipelineRun(projectName, pipelineName, runId string, req *http.Request) ([]byte, error) {

	//baseUrl := fmt.Sprintf(jenkins.Jenkins().Server+GetPipelineRunUrl, projectName, pipelineName, runId)

	res, err := d.devopsClient.GetPipelineRun(projectName, pipelineName, runId, req)
	if err != nil {
		klog.Error(err)
	}
	return res, err
}

func (d devopsOperator) SearchPipelineRuns(projectName, pipelineName string, req *http.Request) ([]byte, error) {

	//formatUrl := fmt.Sprintf(SearchPipelineRunUrl, projectName, pipelineName)

	res, err := d.devopsClient.ListPipelineRuns(projectName, pipelineName, req)
	if err != nil {
		klog.Error(err)
	}
	return res, err
}

func (d devopsOperator) StopPipeline(projectName, pipelineName, runId string, req *http.Request) ([]byte, error) {

	//baseUrl := fmt.Sprintf(jenkins.Jenkins().Server+StopPipelineUrl+req.URL.RawQuery, projectName, pipelineName, runId)

	req.Method = http.MethodPut
	res, err := d.devopsClient.StopPipeline(projectName, pipelineName, runId, req)
	if err != nil {
		klog.Error(err)
		return nil, err
	}

	return res, err
}

func (d devopsOperator) ReplayPipeline(projectName, pipelineName, runId string, req *http.Request) ([]byte, error) {

	//baseUrl := fmt.Sprintf(jenkins.Jenkins().Server+ReplayPipelineUrl+req.URL.RawQuery, projectName, pipelineName, runId)

	res, err := d.devopsClient.ReplayPipeline(projectName, pipelineName, runId, req)
	if err != nil {
		klog.Error(err)
		return nil, err
	}

	return res, err
}

func (d devopsOperator)RunPipeline(projectName, pipelineName string, req *http.Request) ([]byte, error) {

	//baseUrl := fmt.Sprintf(jenkins.Jenkins().Server+RunPipelineUrl+req.URL.RawQuery, projectName, pipelineName)

	res, err := d.devopsClient.RunPipeline(projectName, pipelineName, req)
	if err != nil {
		klog.Error(err)
		return nil, err
	}

	return res, err
}

func GetArtifacts(projectName, pipelineName, runId string, req *http.Request) ([]byte, error) {
	devops, err := cs.ClientSets().Devops()
	if err != nil {
		return nil, restful.NewError(http.StatusServiceUnavailable, err.Error())
	}

	baseUrl := fmt.Sprintf(jenkins.Jenkins().Server+GetArtifactsUrl+req.URL.RawQuery, projectName, pipelineName, runId)

	res, err := sendJenkinsRequest(baseUrl, req)
	if err != nil {
		klog.Error(err)
		return nil, err
	}

	return res, err
}

func GetBranchPipelineRun(projectName, pipelineName, branchName, runId string, req *http.Request) ([]byte, error) {
	devops, err := cs.ClientSets().Devops()
	if err != nil {
		return nil, restful.NewError(http.StatusServiceUnavailable, err.Error())
	}

	baseUrl := fmt.Sprintf(jenkins.Jenkins().Server+GetPipeBranchRunUrl, projectName, pipelineName, branchName, runId)

	res, err := sendJenkinsRequest(baseUrl, req)
	if err != nil {
		klog.Error(err)
		return nil, err
	}

	return res, err
}

func GetPipelineRunNodesbyBranch(projectName, pipelineName, branchName, runId string, req *http.Request) ([]byte, error) {
	devops, err := cs.ClientSets().Devops()
	if err != nil {
		return nil, restful.NewError(http.StatusServiceUnavailable, err.Error())
	}

	baseUrl := fmt.Sprintf(jenkins.Jenkins().Server+GetBranchPipeRunNodesUrl+req.URL.RawQuery, projectName, pipelineName, branchName, runId)
	klog.V(4).Info("Jenkins-url: " + baseUrl)

	res, err := sendJenkinsRequest(baseUrl, req)
	if err != nil {
		klog.Error(err)
		return nil, err
	}

	return res, err
}

func GetBranchStepLog(projectName, pipelineName, branchName, runId, nodeId, stepId string, req *http.Request) ([]byte, http.Header, error) {
	devops, err := cs.ClientSets().Devops()
	if err != nil {
		return nil, nil, restful.NewError(http.StatusServiceUnavailable, err.Error())
	}

	baseUrl := fmt.Sprintf(jenkins.Jenkins().Server+GetBranchStepLogUrl+req.URL.RawQuery, projectName, pipelineName, branchName, runId, nodeId, stepId)

	resBody, header, err := jenkinsClient(baseUrl, req)
	if err != nil {
		klog.Error(err)
		return nil, nil, err
	}

	return resBody, header, err
}

func GetStepLog(projectName, pipelineName, runId, nodeId, stepId string, req *http.Request) ([]byte, http.Header, error) {
	devops, err := cs.ClientSets().Devops()
	if err != nil {
		return nil, nil, restful.NewError(http.StatusServiceUnavailable, err.Error())
	}

	baseUrl := fmt.Sprintf(jenkins.Jenkins().Server+GetStepLogUrl+req.URL.RawQuery, projectName, pipelineName, runId, nodeId, stepId)

	resBody, header, err := jenkinsClient(baseUrl, req)
	if err != nil {
		klog.Error(err)
		return nil, nil, err
	}

	return resBody, header, err
}

func GetSCMServers(scmId string, req *http.Request) ([]byte, error) {
	devops, err := cs.ClientSets().Devops()
	if err != nil {
		return nil, restful.NewError(http.StatusServiceUnavailable, err.Error())
	}

	baseUrl := fmt.Sprintf(jenkins.Jenkins().Server+GetSCMServersUrl, scmId)
	req.Method = http.MethodGet
	resBody, err := sendJenkinsRequest(baseUrl, req)
	if err != nil {
		klog.Error(err)
		return nil, err
	}
	return resBody, err
}

func CreateSCMServers(scmId string, req *http.Request) ([]byte, error) {
	devops, err := cs.ClientSets().Devops()
	if err != nil {
		return nil, restful.NewError(http.StatusServiceUnavailable, err.Error())
	}

	requestBody, err := ioutil.ReadAll(req.Body)
	if err != nil {
		klog.Error(err)
		return nil, err
	}
	createReq := &CreateScmServerReq{}
	err = json.Unmarshal(requestBody, createReq)
	if err != nil {
		klog.Error(err)
		return nil, err
	}
	req.Body = nil
	byteServers, err := GetSCMServers(scmId, req)
	if err != nil {
		klog.Error(err)
		return nil, err
	}

	var servers []*SCMServer
	_ = json.Unmarshal(byteServers, &servers)
	for _, server := range servers {
		if server.ApiURL == createReq.ApiURL {
			return json.Marshal(server)
		}
	}
	req.Body = ioutil.NopCloser(bytes.NewReader(requestBody))

	baseUrl := fmt.Sprintf(jenkins.Jenkins().Server+CreateSCMServersUrl, scmId)

	req.Method = http.MethodPost
	resBody, err := sendJenkinsRequest(baseUrl, req)
	if err != nil {
		klog.Error(err)
		return nil, err
	}
	return resBody, err
}

func Validate(scmId string, req *http.Request) ([]byte, error) {
	devops, err := cs.ClientSets().Devops()
	if err != nil {
		return nil, restful.NewError(http.StatusServiceUnavailable, err.Error())
	}

	baseUrl := fmt.Sprintf(jenkins.Jenkins().Server+ValidateUrl, scmId)

	req.Method = http.MethodPut
	resBody, err := sendJenkinsRequest(baseUrl, req)
	if err != nil {
		klog.Error(err)
		return nil, err
	}

	return resBody, err
}

func GetSCMOrg(scmId string, req *http.Request) ([]byte, error) {
	devops, err := cs.ClientSets().Devops()
	if err != nil {
		return nil, restful.NewError(http.StatusServiceUnavailable, err.Error())
	}

	baseUrl := fmt.Sprintf(jenkins.Jenkins().Server+GetSCMOrgUrl+req.URL.RawQuery, scmId)

	res, err := sendJenkinsRequest(baseUrl, req)
	if err != nil {
		klog.Error(err)
		return nil, err
	}

	return res, err
}

func GetOrgRepo(scmId, organizationId string, req *http.Request) ([]byte, error) {
	devops, err := cs.ClientSets().Devops()
	if err != nil {
		return nil, restful.NewError(http.StatusServiceUnavailable, err.Error())
	}

	baseUrl := fmt.Sprintf(jenkins.Jenkins().Server+GetOrgRepoUrl+req.URL.RawQuery, scmId, organizationId)

	res, err := sendJenkinsRequest(baseUrl, req)
	if err != nil {
		klog.Error(err)
		return nil, err
	}

	return res, err
}

func StopBranchPipeline(projectName, pipelineName, branchName, runId string, req *http.Request) ([]byte, error) {
	devops, err := cs.ClientSets().Devops()
	if err != nil {
		return nil, restful.NewError(http.StatusServiceUnavailable, err.Error())
	}

	baseUrl := fmt.Sprintf(jenkins.Jenkins().Server+StopBranchPipelineUrl+req.URL.RawQuery, projectName, pipelineName, branchName, runId)

	req.Method = http.MethodPut
	res, err := sendJenkinsRequest(baseUrl, req)
	if err != nil {
		klog.Error(err)
		return nil, err
	}

	return res, err
}

func ReplayBranchPipeline(projectName, pipelineName, branchName, runId string, req *http.Request) ([]byte, error) {
	devops, err := cs.ClientSets().Devops()
	if err != nil {
		return nil, restful.NewError(http.StatusServiceUnavailable, err.Error())
	}

	baseUrl := fmt.Sprintf(jenkins.Jenkins().Server+ReplayBranchPipelineUrl+req.URL.RawQuery, projectName, pipelineName, branchName, runId)

	res, err := sendJenkinsRequest(baseUrl, req)
	if err != nil {
		klog.Error(err)
		return nil, err
	}

	return res, err
}

func GetBranchRunLog(projectName, pipelineName, branchName, runId string, req *http.Request) ([]byte, error) {
	devops, err := cs.ClientSets().Devops()
	if err != nil {
		return nil, restful.NewError(http.StatusServiceUnavailable, err.Error())
	}

	baseUrl := fmt.Sprintf(jenkins.Jenkins().Server+GetBranchRunLogUrl+req.URL.RawQuery, projectName, pipelineName, branchName, runId)

	res, err := sendJenkinsRequest(baseUrl, req)
	if err != nil {
		klog.Error(err)
		return nil, err
	}

	return res, err
}

func GetRunLog(projectName, pipelineName, runId string, req *http.Request) ([]byte, error) {
	devops, err := cs.ClientSets().Devops()
	if err != nil {
		return nil, restful.NewError(http.StatusServiceUnavailable, err.Error())
	}

	baseUrl := fmt.Sprintf(jenkins.Jenkins().Server+GetRunLogUrl+req.URL.RawQuery, projectName, pipelineName, runId)

	res, err := sendJenkinsRequest(baseUrl, req)
	if err != nil {
		klog.Error(err)
		return nil, err
	}

	return res, err
}

func GetBranchArtifacts(projectName, pipelineName, branchName, runId string, req *http.Request) ([]byte, error) {
	devops, err := cs.ClientSets().Devops()
	if err != nil {
		return nil, restful.NewError(http.StatusServiceUnavailable, err.Error())
	}

	baseUrl := fmt.Sprintf(jenkins.Jenkins().Server+GetBranchArtifactsUrl+req.URL.RawQuery, projectName, pipelineName, branchName, runId)

	res, err := sendJenkinsRequest(baseUrl, req)
	if err != nil {
		klog.Error(err)
		return nil, err
	}

	return res, err
}

func GetPipeBranch(projectName, pipelineName string, req *http.Request) ([]byte, error) {
	devops, err := cs.ClientSets().Devops()
	if err != nil {
		return nil, restful.NewError(http.StatusServiceUnavailable, err.Error())
	}

	baseUrl := fmt.Sprintf(jenkins.Jenkins().Server+GetPipeBranchUrl, projectName, pipelineName)

	res, err := sendJenkinsRequest(baseUrl+req.URL.RawQuery, req)
	if err != nil {
		klog.Error(err)
		return nil, err
	}

	return res, err
}

func SubmitBranchInputStep(projectName, pipelineName, branchName, runId, nodeId, stepId string, req *http.Request) ([]byte, error) {
	devops, err := cs.ClientSets().Devops()
	if err != nil {
		return nil, restful.NewError(http.StatusServiceUnavailable, err.Error())
	}

	baseUrl := fmt.Sprintf(jenkins.Jenkins().Server+CheckBranchPipelineUrl+req.URL.RawQuery, projectName, pipelineName, branchName, runId, nodeId, stepId)

	newBody, err := getInputReqBody(req.Body)
	if err != nil {
		klog.Error(err)
		return nil, err
	}
	req.Body = newBody
	resBody, err := sendJenkinsRequest(baseUrl, req)
	if err != nil {
		klog.Error(err)
		return nil, err
	}

	return resBody, err
}

func SubmitInputStep(projectName, pipelineName, runId, nodeId, stepId string, req *http.Request) ([]byte, error) {
	devops, err := cs.ClientSets().Devops()
	if err != nil {
		return nil, restful.NewError(http.StatusServiceUnavailable, err.Error())
	}

	baseUrl := fmt.Sprintf(jenkins.Jenkins().Server+CheckPipelineUrl+req.URL.RawQuery, projectName, pipelineName, runId, nodeId, stepId)

	newBody, err := getInputReqBody(req.Body)
	if err != nil {
		klog.Error(err)
		return nil, err
	}
	req.Body = newBody
	resBody, err := sendJenkinsRequest(baseUrl, req)
	if err != nil {
		klog.Error(err)
		return nil, err
	}

	return resBody, err
}

func getInputReqBody(reqBody io.ReadCloser) (newReqBody io.ReadCloser, err error) {
	var checkBody CheckPlayload
	var jsonBody []byte
	var workRound struct {
		ID         string                    `json:"id,omitempty" description:"id"`
		Parameters []CheckPlayloadParameters `json:"parameters"`
		Abort      bool                      `json:"abort,omitempty" description:"abort or not"`
	}

	Body, err := ioutil.ReadAll(reqBody)
	if err != nil {
		klog.Error(err)
		return nil, err
	}

	err = json.Unmarshal(Body, &checkBody)

	if checkBody.Abort != true && checkBody.Parameters == nil {
		workRound.Parameters = []CheckPlayloadParameters{}
		workRound.ID = checkBody.ID
		jsonBody, _ = json.Marshal(workRound)
	} else {
		jsonBody, _ = json.Marshal(checkBody)
	}

	newReqBody = parseBody(bytes.NewBuffer(jsonBody))

	return newReqBody, nil

}

func parseBody(body io.Reader) (newReqBody io.ReadCloser) {
	rc, ok := body.(io.ReadCloser)
	if !ok && body != nil {
		rc = ioutil.NopCloser(body)
	}
	return rc
}

func GetConsoleLog(projectName, pipelineName string, req *http.Request) ([]byte, error) {
	devops, err := cs.ClientSets().Devops()
	if err != nil {
		return nil, restful.NewError(http.StatusServiceUnavailable, err.Error())
	}

	baseUrl := fmt.Sprintf(jenkins.Jenkins().Server+GetConsoleLogUrl+req.URL.RawQuery, projectName, pipelineName)

	resBody, err := sendJenkinsRequest(baseUrl, req)
	if err != nil {
		klog.Error(err)
		return nil, err
	}

	return resBody, err
}

func ScanBranch(projectName, pipelineName string, req *http.Request) ([]byte, error) {
	devops, err := cs.ClientSets().Devops()
	if err != nil {
		return nil, restful.NewError(http.StatusServiceUnavailable, err.Error())
	}

	baseUrl := fmt.Sprintf(jenkins.Jenkins().Server+ScanBranchUrl+req.URL.RawQuery, projectName, pipelineName)

	resBody, err := sendJenkinsRequest(baseUrl, req)
	if err != nil {
		klog.Error(err)
		return nil, err
	}

	return resBody, err
}

func RunBranchPipeline(projectName, pipelineName, branchName string, req *http.Request) ([]byte, error) {
	devops, err := cs.ClientSets().Devops()
	if err != nil {
		return nil, restful.NewError(http.StatusServiceUnavailable, err.Error())
	}

	baseUrl := fmt.Sprintf(jenkins.Jenkins().Server+RunBranchPipelineUrl+req.URL.RawQuery, projectName, pipelineName, branchName)

	res, err := sendJenkinsRequest(baseUrl, req)
	if err != nil {
		klog.Error(err)
		return nil, err
	}

	return res, err
}

func GetCrumb(req *http.Request) ([]byte, error) {
	devops, err := cs.ClientSets().Devops()
	if err != nil {
		return nil, restful.NewError(http.StatusServiceUnavailable, err.Error())
	}

	baseUrl := fmt.Sprintf(jenkins.Jenkins().Server + GetCrumbUrl)

	res, err := sendJenkinsRequest(baseUrl, req)
	if err != nil {
		klog.Error(err)
		return nil, err
	}

	return res, err
}

func CheckScriptCompile(projectName, pipelineName string, req *http.Request) ([]byte, error) {
	devops, err := cs.ClientSets().Devops()
	if err != nil {
		return nil, restful.NewError(http.StatusServiceUnavailable, err.Error())
	}

	baseUrl := fmt.Sprintf(jenkins.Jenkins().Server+CheckScriptCompileUrl, projectName, pipelineName)

	resBody, err := sendJenkinsRequest(baseUrl, req)
	if err != nil {
		klog.Error(err)
		return nil, err
	}

	return resBody, err
}

func CheckCron(projectName string, req *http.Request) (*CheckCronRes, error) {
	devops, err := cs.ClientSets().Devops()
	if err != nil {
		return nil, restful.NewError(http.StatusServiceUnavailable, err.Error())
	}

	jenkins := jenkins.Jenkins()

	var res = new(CheckCronRes)
	var cron = new(CronData)
	var reader io.ReadCloser
	var baseUrl string

	reader = req.Body
	cronData, err := ioutil.ReadAll(reader)
	json.Unmarshal(cronData, cron)

	if cron.PipelineName != "" {
		baseUrl = fmt.Sprintf(jenkins.Server+CheckPipelienCronUrl, projectName, cron.PipelineName, cron.Cron)
	} else {
		baseUrl = fmt.Sprintf(jenkins.Server+CheckCronUrl, projectName, cron.Cron)
	}

	newUrl, err := url.Parse(baseUrl)
	if err != nil {
		klog.Error(err)
		return nil, err
	}
	newUrl.RawQuery = newUrl.Query().Encode()

	reqJenkins := &http.Request{
		Method: http.MethodGet,
		URL:    newUrl,
		Header: req.Header,
	}

	client := &http.Client{Timeout: 30 * time.Second}

	resp, err := client.Do(reqJenkins)

	if resp != nil && resp.StatusCode != http.StatusOK {
		resBody, _ := getRespBody(resp)
		return &CheckCronRes{
			Result:  "error",
			Message: string(resBody),
		}, err
	}
	if err != nil {
		klog.Error(err)
		return nil, err
	}
	defer resp.Body.Close()

	doc, err := goquery.NewDocumentFromReader(resp.Body)
	if err != nil {
		klog.Error(err)
		return nil, err
	}
	doc.Find("div").Each(func(i int, selection *goquery.Selection) {
		res.Message = selection.Text()
		res.Result, _ = selection.Attr("class")
	})
	if res.Result == "ok" {
		res.LastTime, res.NextTime, err = parseCronJobTime(res.Message)
		if err != nil {
			klog.Error(err)
			return nil, err
		}
	}

	return res, err
}

func parseCronJobTime(msg string) (string, string, error) {

	times := strings.Split(msg, ";")

	lastTmp := strings.Split(times[0], " ")
	lastCount := len(lastTmp)
	lastTmp = lastTmp[lastCount-7 : lastCount-1]
	lastTime := strings.Join(lastTmp, " ")
	lastUinx, err := time.Parse(cronJobLayout, lastTime)
	if err != nil {
		klog.Error(err)
		return "", "", err
	}
	last := lastUinx.Format(time.RFC3339)

	nextTmp := strings.Split(times[1], " ")
	nextCount := len(nextTmp)
	nextTmp = nextTmp[nextCount-7 : nextCount-1]
	nextTime := strings.Join(nextTmp, " ")
	nextUinx, err := time.Parse(cronJobLayout, nextTime)
	if err != nil {
		klog.Error(err)
		return "", "", err
	}
	next := nextUinx.Format(time.RFC3339)

	return last, next, nil
}

func GetBranchPipeline(projectName, pipelineName, branchName string, req *http.Request) ([]byte, error) {
	devops, err := cs.ClientSets().Devops()
	if err != nil {
		return nil, restful.NewError(http.StatusServiceUnavailable, err.Error())
	}

	baseUrl := fmt.Sprintf(jenkins.Jenkins().Server+GetBranchPipeUrl, projectName, pipelineName, branchName)

	res, err := sendJenkinsRequest(baseUrl, req)
	if err != nil {
		klog.Error(err)
		return nil, err
	}

	return res, err
}

func GetPipelineRunNodes(projectName, pipelineName, runId string, req *http.Request) ([]byte, error) {
	devops, err := cs.ClientSets().Devops()
	if err != nil {
		return nil, restful.NewError(http.StatusServiceUnavailable, err.Error())
	}

	baseUrl := fmt.Sprintf(jenkins.Jenkins().Server+GetPipeRunNodesUrl+req.URL.RawQuery, projectName, pipelineName, runId)

	res, err := sendJenkinsRequest(baseUrl, req)
	if err != nil {
		klog.Error(err)
		return nil, err
	}

	return res, err
}

func GetBranchNodeSteps(projectName, pipelineName, branchName, runId, nodeId string, req *http.Request) ([]byte, error) {
	devops, err := cs.ClientSets().Devops()
	if err != nil {
		return nil, restful.NewError(http.StatusServiceUnavailable, err.Error())
	}

	baseUrl := fmt.Sprintf(jenkins.Jenkins().Server+GetBranchNodeStepsUrl+req.URL.RawQuery, projectName, pipelineName, branchName, runId, nodeId)

	res, err := sendJenkinsRequest(baseUrl, req)
	if err != nil {
		klog.Error(err)
		return nil, err
	}

	return res, err
}

func GetNodeSteps(projectName, pipelineName, runId, nodeId string, req *http.Request) ([]byte, error) {
	devops, err := cs.ClientSets().Devops()
	if err != nil {
		return nil, restful.NewError(http.StatusServiceUnavailable, err.Error())
	}

	baseUrl := fmt.Sprintf(jenkins.Jenkins().Server+GetNodeStepsUrl+req.URL.RawQuery, projectName, pipelineName, runId, nodeId)

	res, err := sendJenkinsRequest(baseUrl, req)
	if err != nil {
		klog.Error(err)
		return nil, err
	}

	return res, err
}

func ToJenkinsfile(req *http.Request) ([]byte, error) {
	devops, err := cs.ClientSets().Devops()
	if err != nil {
		return nil, restful.NewError(http.StatusServiceUnavailable, err.Error())
	}

	baseUrl := fmt.Sprintf(jenkins.Jenkins().Server + ToJenkinsfileUrl)

	res, err := sendJenkinsRequest(baseUrl, req)
	if err != nil {
		klog.Error(err)
		return nil, err
	}

	return res, err
}

func ToJson(req *http.Request) ([]byte, error) {
	devops, err := cs.ClientSets().Devops()
	if err != nil {
		return nil, restful.NewError(http.StatusServiceUnavailable, err.Error())
	}

	baseUrl := fmt.Sprintf(jenkins.Jenkins().Server + ToJsonUrl)

	res, err := sendJenkinsRequest(baseUrl, req)
	if err != nil {
		klog.Error(err)
		return nil, err
	}

	return res, err
}

func GetNotifyCommit(req *http.Request) ([]byte, error) {
	devops, err := cs.ClientSets().Devops()
	if err != nil {
		return nil, restful.NewError(http.StatusServiceUnavailable, err.Error())
	}

	baseUrl := fmt.Sprint(jenkins.Jenkins().Server, GetNotifyCommitUrl, req.URL.RawQuery)
	req.Method = "GET"

	res, err := sendJenkinsRequest(baseUrl, req)
	if err != nil {
		klog.Error(err)
		return nil, err
	}

	return res, err
}

func GithubWebhook(req *http.Request) ([]byte, error) {
	devops, err := cs.ClientSets().Devops()
	if err != nil {
		return nil, restful.NewError(http.StatusServiceUnavailable, err.Error())
	}

	baseUrl := fmt.Sprint(jenkins.Jenkins().Server, GithubWebhookUrl, req.URL.RawQuery)

	res, err := sendJenkinsRequest(baseUrl, req)
	if err != nil {
		klog.Error(err)
		return nil, err
	}

	return res, err
}

func GetBranchNodesDetail(projectName, pipelineName, branchName, runId string, req *http.Request) ([]NodesDetail, error) {
	var wg sync.WaitGroup
	var nodesDetails []NodesDetail
	stepChan := make(chan *NodesStepsIndex, channelMaxCapacity)

	respNodes, err := GetPipelineRunNodesbyBranch(projectName, pipelineName, branchName, runId, req)
	if err != nil {
		klog.Error(err)
		return nil, err
	}
	err = json.Unmarshal(respNodes, &nodesDetails)
	if err != nil {
		klog.Error(err)
		return nil, err
	}

	// get all steps in nodes.
	for i, v := range nodesDetails {
		wg.Add(1)
		go func(nodeId string, index int) {
			var steps []NodeSteps
			respSteps, err := GetBranchNodeSteps(projectName, pipelineName, branchName, runId, nodeId, req)
			if err != nil {
				klog.Error(err)
				return
			}
			err = json.Unmarshal(respSteps, &steps)

			stepChan <- &NodesStepsIndex{index, steps}
			wg.Done()
		}(v.ID, i)
	}

	wg.Wait()
	close(stepChan)

	for oneNodeSteps := range stepChan {
		if oneNodeSteps != nil {
			nodesDetails[oneNodeSteps.Id].Steps = append(nodesDetails[oneNodeSteps.Id].Steps, oneNodeSteps.Steps...)
		}
	}

	return nodesDetails, err
}

func GetNodesDetail(projectName, pipelineName, runId string, req *http.Request) ([]NodesDetail, error) {
	var wg sync.WaitGroup
	var nodesDetails []NodesDetail
	stepChan := make(chan *NodesStepsIndex, channelMaxCapacity)

	respNodes, err := GetPipelineRunNodes(projectName, pipelineName, runId, req)
	if err != nil {
		klog.Error(err)
		return nil, err
	}
	err = json.Unmarshal(respNodes, &nodesDetails)
	if err != nil {
		klog.Error(err)
		return nil, err
	}

	// get all steps in nodes.
	for i, v := range nodesDetails {
		wg.Add(1)
		go func(nodeId string, index int) {
			var steps []NodeSteps
			respSteps, err := GetNodeSteps(projectName, pipelineName, runId, nodeId, req)
			if err != nil {
				klog.Error(err)
				return
			}
			err = json.Unmarshal(respSteps, &steps)

			stepChan <- &NodesStepsIndex{index, steps}
			wg.Done()
		}(v.ID, i)
	}

	wg.Wait()
	close(stepChan)

	for oneNodeSteps := range stepChan {
		if oneNodeSteps != nil {
			nodesDetails[oneNodeSteps.Id].Steps = append(nodesDetails[oneNodeSteps.Id].Steps, oneNodeSteps.Steps...)
		}
	}

	return nodesDetails, err
}

// create jenkins request
func sendJenkinsRequest(baseUrl string, req *http.Request) ([]byte, error) {
	resBody, _, err := jenkinsClient(baseUrl, req)
	return resBody, err
}

func jenkinsClient(baseUrl string, req *http.Request) ([]byte, http.Header, error) {
	newReqUrl, err := url.Parse(baseUrl)
	if err != nil {
		klog.Error(err)
		return nil, nil, err
	}

	client := &http.Client{Timeout: 30 * time.Second}

	newRequest := &http.Request{
		Method:   req.Method,
		URL:      newReqUrl,
		Header:   req.Header,
		Body:     req.Body,
		Form:     req.Form,
		PostForm: req.PostForm,
	}

	resp, err := client.Do(newRequest)
	if err != nil {
		klog.Error(err)
		return nil, nil, err
	}

	resBody, _ := getRespBody(resp)
	defer resp.Body.Close()

	if resp.StatusCode >= http.StatusBadRequest {
		klog.Errorf("%+v", string(resBody))
		jkerr := new(JkError)
		jkerr.Code = resp.StatusCode
		jkerr.Message = string(resBody)
		return nil, nil, jkerr
	}

	return resBody, resp.Header, nil

}

// Decompress response.body of JenkinsAPIResponse
func getRespBody(resp *http.Response) ([]byte, error) {
	var reader io.ReadCloser
	if resp.Header.Get("Content-Encoding") == "gzip" {
		reader, _ = gzip.NewReader(resp.Body)
	} else {
		reader = resp.Body
	}
	resBody, err := ioutil.ReadAll(reader)
	if err != nil {
		klog.Error(err)
		return nil, err
	}
	return resBody, err

}

// parseJenkinsQuery Parse the special query of jenkins.
// ParseQuery in the standard library makes the query not re-encode
func parseJenkinsQuery(query string) (url.Values, error) {
	m := make(url.Values)
	err := error(nil)
	for query != "" {
		key := query
		if i := strings.IndexAny(key, "&"); i >= 0 {
			key, query = key[:i], key[i+1:]
		} else {
			query = ""
		}
		if key == "" {
			continue
		}
		value := ""
		if i := strings.Index(key, "="); i >= 0 {
			key, value = key[:i], key[i+1:]
		}
		key, err1 := url.QueryUnescape(key)
		if err1 != nil {
			if err == nil {
				err = err1
			}
			continue
		}
		value, err1 = url.QueryUnescape(value)
		if err1 != nil {
			if err == nil {
				err = err1
			}
			continue
		}
		m[key] = append(m[key], value)
	}
	return m, err
}<|MERGE_RESOLUTION|>--- conflicted
+++ resolved
@@ -45,11 +45,8 @@
 
 type DevopsOperator interface {
 	GetPipeline(projectName, pipelineName string, req *http.Request) ([]byte, error)
-<<<<<<< HEAD
 	SearchPipelines(req *http.Request) ([]byte, error)
 	SearchPipelineRuns(projectName, pipelineName string, req *http.Request) ([]byte, error)
-=======
->>>>>>> bee094ca
 }
 
 type devopsOperator struct {
@@ -61,11 +58,7 @@
 }
 
 func (d devopsOperator) GetPipeline(projectName, pipelineName string, req *http.Request) ([]byte, error) {
-<<<<<<< HEAD
 	//formatUrl := fmt.Sprintf(GetPipelineUrl, projectName, pipelineName)
-=======
-	formatUrl := fmt.Sprintf(GetPipelineUrl, projectName, pipelineName)
->>>>>>> bee094ca
 
 	res, err := d.devopsClient.GetPipeline(projectName, pipelineName, req)
 	if err != nil {
