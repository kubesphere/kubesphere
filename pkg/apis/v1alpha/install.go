/*
Copyright 2018 The KubeSphere Authors.

Licensed under the Apache License, Version 2.0 (the "License");
you may not use this file except in compliance with the License.
You may obtain a copy of the License at

    http://www.apache.org/licenses/LICENSE-2.0

Unless required by applicable law or agreed to in writing, software
distributed under the License is distributed on an "AS IS" BASIS,
WITHOUT WARRANTIES OR CONDITIONS OF ANY KIND, either express or implied.
See the License for the specific language governing permissions and
limitations under the License.
*/

package v1alpha

import (
<<<<<<< HEAD
        "github.com/emicklei/go-restful"
        "kubesphere.io/kubesphere/pkg/apis/v1alpha/nodes"
        "kubesphere.io/kubesphere/pkg/apis/v1alpha/kubeconfig"
        "kubesphere.io/kubesphere/pkg/apis/v1alpha/kubectl"
		    "kubesphere.io/kubesphere/pkg/apis/v1alpha/terminal"
        "kubesphere.io/kubesphere/pkg/apis/v1alpha/registries"
)

func init() {
	      ws := new(restful.WebService)
        ws.Path("/api/v1alpha")

        nodes.Register(ws,"/nodes")
        kubeconfig.Register(ws, "/namespaces/{namespace}/kubeconfig")
        kubectl.Register(ws, "/namespaces/{namespace}/kubectl")
        terminal.Register(ws, "/namespaces/{namespace}/pod/{pod}/shell/{container}")
        registries.Register(ws,"/registries")
=======
	"github.com/emicklei/go-restful"
	"kubesphere.io/kubesphere/pkg/apis/v1alpha/kubeconfig"
	"kubesphere.io/kubesphere/pkg/apis/v1alpha/kubectl"
	"kubesphere.io/kubesphere/pkg/apis/v1alpha/nodes"
	"kubesphere.io/kubesphere/pkg/apis/v1alpha/registries"
	"kubesphere.io/kubesphere/pkg/apis/v1alpha/storage"
)

func init() {

	ws := new(restful.WebService)
	ws.Path("/api/v1alpha")

	nodes.Register(ws, "/nodes")
	kubeconfig.Register(ws, "/namespaces/{namespace}/kubeconfig")
	kubectl.Register(ws, "/namespaces/{namespace}/kubectl")
	registries.Register(ws, "/registries")
	storage.Register(ws, "/storage")
>>>>>>> c21852c8

	// add webservice to default container
	restful.Add(ws)

<<<<<<< HEAD
        // add websocket handler to default container
        terminal.RegisterWebSocketHandler(restful.DefaultContainer, "/api/v1alpha/sockjs/")

}
=======
}
>>>>>>> c21852c8
<|MERGE_RESOLUTION|>--- conflicted
+++ resolved
@@ -17,13 +17,13 @@
 package v1alpha
 
 import (
-<<<<<<< HEAD
         "github.com/emicklei/go-restful"
         "kubesphere.io/kubesphere/pkg/apis/v1alpha/nodes"
         "kubesphere.io/kubesphere/pkg/apis/v1alpha/kubeconfig"
         "kubesphere.io/kubesphere/pkg/apis/v1alpha/kubectl"
 		    "kubesphere.io/kubesphere/pkg/apis/v1alpha/terminal"
         "kubesphere.io/kubesphere/pkg/apis/v1alpha/registries"
+        "kubesphere.io/kubesphere/pkg/apis/v1alpha/storage"
 )
 
 func init() {
@@ -35,35 +35,4 @@
         kubectl.Register(ws, "/namespaces/{namespace}/kubectl")
         terminal.Register(ws, "/namespaces/{namespace}/pod/{pod}/shell/{container}")
         registries.Register(ws,"/registries")
-=======
-	"github.com/emicklei/go-restful"
-	"kubesphere.io/kubesphere/pkg/apis/v1alpha/kubeconfig"
-	"kubesphere.io/kubesphere/pkg/apis/v1alpha/kubectl"
-	"kubesphere.io/kubesphere/pkg/apis/v1alpha/nodes"
-	"kubesphere.io/kubesphere/pkg/apis/v1alpha/registries"
-	"kubesphere.io/kubesphere/pkg/apis/v1alpha/storage"
-)
-
-func init() {
-
-	ws := new(restful.WebService)
-	ws.Path("/api/v1alpha")
-
-	nodes.Register(ws, "/nodes")
-	kubeconfig.Register(ws, "/namespaces/{namespace}/kubeconfig")
-	kubectl.Register(ws, "/namespaces/{namespace}/kubectl")
-	registries.Register(ws, "/registries")
-	storage.Register(ws, "/storage")
->>>>>>> c21852c8
-
-	// add webservice to default container
-	restful.Add(ws)
-
-<<<<<<< HEAD
-        // add websocket handler to default container
-        terminal.RegisterWebSocketHandler(restful.DefaultContainer, "/api/v1alpha/sockjs/")
-
-}
-=======
-}
->>>>>>> c21852c8
+        storage.Register(ws, "/storage")