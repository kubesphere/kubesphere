--- conflicted
+++ resolved
@@ -21,33 +21,24 @@
         "kubesphere.io/kubesphere/pkg/apis/v1alpha/nodes"
         "kubesphere.io/kubesphere/pkg/apis/v1alpha/kubeconfig"
         "kubesphere.io/kubesphere/pkg/apis/v1alpha/kubectl"
-<<<<<<< HEAD
-		"kubesphere.io/kubesphere/pkg/apis/v1alpha/terminal"
-=======
+		    "kubesphere.io/kubesphere/pkg/apis/v1alpha/terminal"
         "kubesphere.io/kubesphere/pkg/apis/v1alpha/registries"
->>>>>>> d2402b33
 )
 
 func init() {
-	ws := new(restful.WebService)
-    ws.Path("/api/v1alpha")
+	      ws := new(restful.WebService)
+        ws.Path("/api/v1alpha")
 
-    nodes.Register(ws,"/nodes")
-    kubeconfig.Register(ws, "/namespaces/{namespace}/kubeconfig")
-    kubectl.Register(ws, "/namespaces/{namespace}/kubectl")
-    terminal.Register(ws, "/namespaces/{namespace}/pod/{pod}/shell/{container}")
-
-<<<<<<< HEAD
-    // add webservice to default container
-    restful.Add(ws)
-=======
         nodes.Register(ws,"/nodes")
         kubeconfig.Register(ws, "/namespaces/{namespace}/kubeconfig")
         kubectl.Register(ws, "/namespaces/{namespace}/kubectl")
+        terminal.Register(ws, "/namespaces/{namespace}/pod/{pod}/shell/{container}")
         registries.Register(ws,"/registries")
->>>>>>> d2402b33
 
-    // add websocket handler to default container
-    terminal.RegisterWebSocketHandler(restful.DefaultContainer, "/api/v1alpha/sockjs/")
+        // add webservice to default container
+        restful.Add(ws)
+
+        // add websocket handler to default container
+        terminal.RegisterWebSocketHandler(restful.DefaultContainer, "/api/v1alpha/sockjs/")
 
 }
