--- conflicted
+++ resolved
@@ -8,10 +8,6 @@
 	projectCredentialOperator devops.ProjectCredentialOperator
 	projectMemberOperator     devops.ProjectMemberOperator
 	projectPipelineOperator   devops.ProjectPipelineOperator
-<<<<<<< HEAD
-	ProjectOperator           devops.ProjectOperator
-=======
->>>>>>> d6e17d95
 	devopsOperator            devops.DevopsOperator
 }
 
@@ -20,8 +16,7 @@
 }
 
 type S2iHandler struct {
-<<<<<<< HEAD
-	s2iUploader *devops.S2iBinaryUploader
+	s2iUploader devops.S2iBinaryUploader
 }
 
 func New() (*ProjectPipelineHandler) {
@@ -33,7 +28,4 @@
 	}
 
 	return handler
-=======
-	s2iUploader devops.S2iBinaryUploader
->>>>>>> d6e17d95
 }