--- conflicted
+++ resolved
@@ -126,7 +126,6 @@
 		client.KubeSphere().ClusterV1alpha1().Clusters())
 
 	controllers := map[string]manager.Runnable{
-<<<<<<< HEAD
 		"virtualservice-controller":   vsController,
 		"destinationrule-controller":  drController,
 		"application-controller":      apController,
@@ -137,17 +136,8 @@
 		"devopsprojects-controller":   devopsProjectController,
 		"pipeline-controller":         devopsPipelineController,
 		"devopscredential-controller": devopsCredentialController,
-=======
-		"virtualservice-controller":  vsController,
-		"destinationrule-controller": drController,
-		"application-controller":     apController,
-		"job-controller":             jobController,
-		"s2ibinary-controller":       s2iBinaryController,
-		"s2irun-controller":          s2iRunController,
-		"volumeexpansion-controller": volumeExpansionController,
+		"cluster-controller":         clusterController,
 		"user-controller":            userController,
->>>>>>> bb9e12be
-		"cluster-controller":         clusterController,
 	}
 
 	for name, ctrl := range controllers {
